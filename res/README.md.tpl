# Pullover
*The unofficial multi-platform Pushover desktop client.*

![Pullover Demo](https://raw.githubusercontent.com/cgrossde/Pullover/master/res/Demo.gif)

## Features

* Native Pushover Client for Windows, Mac and Linux
* Show icon of the notifying app
* Make notification with URLs clickable
* Limit the max amount of notifications shown at once
* Notification history
* Run on startup

## Installation / Download

Goto [Pushover.net](https://pushover.net/licensing) and get a desktop license (there is a trial period if you want to try it out first). **Without this license Pullover will not work.**

<<<<<<< HEAD
Please report all bugs you encounter
=======
**ALPHA RELEASE** - Please report all bugs you encounter
>>>>>>> ce0a7a47

{% for download in downloads %}
* **{{download.platformName}} (v{{version}}):** [{{download.fileName}}]({{download.url}}){% endfor %}

**Installation on Linux:** Please refer to this wiki article [wiki/Installing-on-Linux](https://github.com/cgrossde/Pullover/wiki/Installing-on-Linux)

**Please note:** If the app doesn't work for you, don't hesitate to open an issue [here](https://github.com/cgrossde/Pullover/issues). I usually test Pullover on Mac and Windows before publishing a new version, however if I miss something just contact me. Please add the log file (see section *Bugs* bellow).

**Donate for code signing:**
Thanks to joeyrs, Kevin Riggle and TheReiner the windows installer is code signed again. I would also like to sign the Mac version but that requires a (paid) Apple Developer Account.
If you would like to support this project, consider making a donation for code signing: [![Donate](https://www.paypalobjects.com/en_US/i/btn/btn_donate_SM.gif)](https://www.paypal.com/cgi-bin/webscr?cmd=_s-xclick&hosted_button_id=U3RY7599D8G2J)
All donations are listed in the [wiki](https://github.com/cgrossde/Pullover/wiki/Donations).

## Build your own
You can create builds for all platforms with Mac OS, take a look at [CROSSPLATFORM.md](CROSSPLATFORM.md) to find out about necessary dependencies.

1. Install build dependencies: `npm install`
2. Install dependencies of Pullover: `cd src && npm install`
<<<<<<< HEAD
3. Compile Pullover src: `./node_modules/webpack/bin/webpack.js`
=======
3. Compile src with webpack: ``./node_modules/webpack/bin/webpack.js`
>>>>>>> ce0a7a47
4. Rename `config/buildConf.json.sample` to `config/buildConf.json`
5. Open `config/buildConf.json` and adapt `platforms:` to your preference
6. Return to root dir and build binaries with: `./builder build`
7. If the build process was successful, you can find the binaries in `bin/pullover/[platform]`
8. If you want to package them (`.zip`/`.dmg`/`.exe`), execute `./builder createDist`
9. The distributables will be placed in `bin/deploy`

### Development

There is no need to always build packaged binaries if you want to dive into the source of Pullover and try out some changes. Instead install the node dependencies in the root folder and in source with `npm install`, compile the src folder (`./node_modules/webpack/bin/webpack.js`) and run the `./builder run` command. Make sure to copy `config/buildConf.json.sample` to `config/buildConf.json` first


```Shell
    cp `config/buildConf.json.sample` `config/buildConf.json`
    npm install
    cd src && npm install
    ./node_modules/webpack/bin/webpack.js --watch
    # In another shell go back to Pullovers root folder and run the app
    cd ..
    ./builder run
```

### Bugs

If you encounter a bug or Pullover crashes, please go to the following directory and send me the `pullover.1.log` file by opening an issue:

* OS X - `$HOME/Library/Application Support/Pullover`
* Windows 8 - `C:\Users\YOURUSERNAME\AppData\Roaming\Pullover`
* Windows XP - `C:\Documents and Settings\YOURUSERNAME\Application Data\Pullover`
* Linux - `$XDG_DATA_HOME/Pullover or $HOME/.local/share/Pullover`

## Contributing

If you miss a feature or fixed a bug, don't hesitate to create a pull-request. I open-sourced this App with the hope that others contribute to it. Especially for Windows and Linux since I rarely use those systems.

## Changelog

<<<<<<< HEAD
=======
**1.2.0-alpha.1:**

* Implements #11, finally implemented a notification history
* Upgraded dependencies to their latest version and adapted to API changes
* Added windows code signing again, thanks to joeyrs, Kevin Riggle and TheReiner
* Give feedback to user after update check

**1.1.0-alpha.1:**

* Implements #59, disable/change default notification sound

>>>>>>> ce0a7a47
**1.0.0 (1.0.0-beta.3):**

* Fixes #52, catch JSON parse errors

**1.0.0-beta.2:**

* Fixes #48, #49, if title is empty use app name instead
* Mitigate #47, surpress non fatal exception related to visionmedia/superagent#714
* Fixes #46, sound throtteling and add sounds for native notifications (functional processing of notifications with RxJS)

**1.0.0-beta.1:**

* Fixes #45, strip HTML from native notifications (HTML is not supported)
* Enhancement #44, switch internal DB and show received notification count
* Fixes #43, click on native notification lead to crash
* Fixes #42, added upgrade logic to keep settings when upgrading
* Fixes #32, typo in data path for linux
* Fixes #21, respect notification priority (no sound for -1 and no show for -2)

**1.0.0-alpha.1:**

* Complete rewrite, UI is now based on React
* Connection handling was improved and should be very stable now
* Max notification queue: Limit the amount of notifications shown at once (helpful for rarely used computers)
* Notification sounds
* All received notifications are stored in an internal database. This will be used in the future to show a history of received notifications

**0.0.1** - **0.3.2** Initial app, based on jQuery but kind of messy

## Why was this App created?

I discovered Pushover in mid November 2014 and was really excited. The only thing missing was a decent desktop client. At the time there was only a rudimentary Notification Center integration for Mac. But I was missing the following features:

* Show the icon of the notifying app (it always showed the pushover icon)
* Make the notification clickable to open URLs attached to notifications
* Support for Windows or Linux

Since then a lot has changed. The initial app was written because I wanted to try `nwjs` and fix the problems mentioned before. I used jQuery at the time and it got kind of messy and unpredictable. In 2015 I wanted to do something with React and did a complete rewrite (with a lot of breaks in between). The first beta after the rewrite was released in Feb. 2016. The code is a lot better to maintain now and new features should be easy to implement.

## Contributors

* [chrishar](https://github.com/chrishar): Figured out how to install Pullover on linux
* [lonaowna](https://github.com/lonaowna): Fixed path for linux and updated wiki

## License

    Pullover - The unofficial Pushover desktop client
    Copyright (C) 2014  Christoph Groß <gross@blubyte.de> (http://chris-labs.de/)
    
    This program is free software: you can redistribute it and/or modify
    it under the terms of the GNU General Public License as published by
    the Free Software Foundation, either version 3 of the License, or
    (at your option) any later version.
    
    This program is distributed in the hope that it will be useful,
    but WITHOUT ANY WARRANTY; without even the implied warranty of
    MERCHANTABILITY or FITNESS FOR A PARTICULAR PURPOSE.  See the
    GNU General Public License for more details.
    
    You should have received a copy of the GNU General Public License
    along with this program.  If not, see <http://www.gnu.org/licenses/>.<|MERGE_RESOLUTION|>--- conflicted
+++ resolved
@@ -1,4 +1,4 @@
-# Pullover
+# Pullover - DEV
 *The unofficial multi-platform Pushover desktop client.*
 
 ![Pullover Demo](https://raw.githubusercontent.com/cgrossde/Pullover/master/res/Demo.gif)
@@ -16,16 +16,10 @@
 
 Goto [Pushover.net](https://pushover.net/licensing) and get a desktop license (there is a trial period if you want to try it out first). **Without this license Pullover will not work.**
 
-<<<<<<< HEAD
-Please report all bugs you encounter
-=======
 **ALPHA RELEASE** - Please report all bugs you encounter
->>>>>>> ce0a7a47
 
 {% for download in downloads %}
 * **{{download.platformName}} (v{{version}}):** [{{download.fileName}}]({{download.url}}){% endfor %}
-
-**Installation on Linux:** Please refer to this wiki article [wiki/Installing-on-Linux](https://github.com/cgrossde/Pullover/wiki/Installing-on-Linux)
 
 **Please note:** If the app doesn't work for you, don't hesitate to open an issue [here](https://github.com/cgrossde/Pullover/issues). I usually test Pullover on Mac and Windows before publishing a new version, however if I miss something just contact me. Please add the log file (see section *Bugs* bellow).
 
@@ -39,11 +33,7 @@
 
 1. Install build dependencies: `npm install`
 2. Install dependencies of Pullover: `cd src && npm install`
-<<<<<<< HEAD
-3. Compile Pullover src: `./node_modules/webpack/bin/webpack.js`
-=======
 3. Compile src with webpack: ``./node_modules/webpack/bin/webpack.js`
->>>>>>> ce0a7a47
 4. Rename `config/buildConf.json.sample` to `config/buildConf.json`
 5. Open `config/buildConf.json` and adapt `platforms:` to your preference
 6. Return to root dir and build binaries with: `./builder build`
@@ -53,8 +43,7 @@
 
 ### Development
 
-There is no need to always build packaged binaries if you want to dive into the source of Pullover and try out some changes. Instead install the node dependencies in the root folder and in source with `npm install`, compile the src folder (`./node_modules/webpack/bin/webpack.js`) and run the `./builder run` command. Make sure to copy `config/buildConf.json.sample` to `config/buildConf.json` first
-
+There is no need to always build packaged binaries if you want to dive into the source of Pullover and try out some changes. Instead install the node dependencies in the root folder and in source with `npm install` and run the `builder` script. Make sure to copy `config/buildConf.json.sample` to `config/buildConf.json` first
 
 ```Shell
     cp `config/buildConf.json.sample` `config/buildConf.json`
@@ -81,8 +70,6 @@
 
 ## Changelog
 
-<<<<<<< HEAD
-=======
 **1.2.0-alpha.1:**
 
 * Implements #11, finally implemented a notification history
@@ -94,7 +81,6 @@
 
 * Implements #59, disable/change default notification sound
 
->>>>>>> ce0a7a47
 **1.0.0 (1.0.0-beta.3):**
 
 * Fixes #52, catch JSON parse errors
@@ -134,11 +120,6 @@
 
 Since then a lot has changed. The initial app was written because I wanted to try `nwjs` and fix the problems mentioned before. I used jQuery at the time and it got kind of messy and unpredictable. In 2015 I wanted to do something with React and did a complete rewrite (with a lot of breaks in between). The first beta after the rewrite was released in Feb. 2016. The code is a lot better to maintain now and new features should be easy to implement.
 
-## Contributors
-
-* [chrishar](https://github.com/chrishar): Figured out how to install Pullover on linux
-* [lonaowna](https://github.com/lonaowna): Fixed path for linux and updated wiki
-
 ## License
 
     Pullover - The unofficial Pushover desktop client
